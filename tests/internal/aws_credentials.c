--- conflicted
+++ resolved
@@ -321,7 +321,6 @@
         return;
     }
 
-<<<<<<< HEAD
     config = flb_calloc(1, sizeof(struct flb_config));
     if (!config) {
         flb_errno();
@@ -330,12 +329,7 @@
 
     mk_list_init(&config->upstreams);
 
-    provider = flb_standard_chain_provider_create(config,
-                                                  NULL,
-                                                  "us-west-2",
-=======
     provider = flb_standard_chain_provider_create(config, NULL, "us-west-2",
->>>>>>> 588e2981
                                                   "https://sts.us-west-2.amazonaws.com",
                                                   NULL,
                                                   "",
