/* -*- Mode: C; tab-width: 4; indent-tabs-mode: nil; c-basic-offset: 4 -*- */

/*  Fluent Bit
 *  ==========
 *  Copyright (C) 2015-2022 The Fluent Bit Authors
 *
 *  Licensed under the Apache License, Version 2.0 (the "License");
 *  you may not use this file except in compliance with the License.
 *  You may obtain a copy of the License at
 *
 *      http://www.apache.org/licenses/LICENSE-2.0
 *
 *  Unless required by applicable law or agreed to in writing, software
 *  distributed under the License is distributed on an "AS IS" BASIS,
 *  WITHOUT WARRANTIES OR CONDITIONS OF ANY KIND, either express or implied.
 *  See the License for the specific language governing permissions and
 *  limitations under the License.
 */

#include <stdio.h>
#include <sys/types.h>

#include <fluent-bit/flb_info.h>
#include <fluent-bit/flb_kv.h>
#include <fluent-bit/flb_mem.h>
#include <fluent-bit/flb_str.h>
#include <fluent-bit/flb_filter.h>
#include <fluent-bit/flb_filter_plugin.h>
#include <fluent-bit/flb_utils.h>
#include <fluent-bit/flb_pack.h>
#include <fluent-bit/flb_regex.h>
#include <fluent-bit/flb_record_accessor.h>
#include <fluent-bit/flb_log_event_decoder.h>
#include <fluent-bit/flb_log_event_encoder.h>
#include <msgpack.h>

#include "grep.h"

static void delete_rules(struct grep_ctx *ctx)
{
    struct mk_list *tmp;
    struct mk_list *head;
    struct grep_rule *rule;

    mk_list_foreach_safe(head, tmp, &ctx->rules) {
        rule = mk_list_entry(head, struct grep_rule, _head);
        flb_sds_destroy(rule->field);
        flb_free(rule->regex_pattern);
        flb_ra_destroy(rule->ra);
        flb_regex_destroy(rule->regex);
        mk_list_del(&rule->_head);
        flb_free(rule);
    }
}

static int set_rules(struct grep_ctx *ctx, struct flb_filter_instance *f_ins)
{
    int first_rule = GREP_NO_RULE;
    flb_sds_t tmp;
    struct mk_list *head;
    struct mk_list *split;
    struct flb_split_entry *sentry;
    struct flb_kv *kv;
    struct grep_rule *rule;

    /* Iterate all filter properties */
    mk_list_foreach(head, &f_ins->properties) {
        kv = mk_list_entry(head, struct flb_kv, _head);

        /* Create a new rule */
        rule = flb_malloc(sizeof(struct grep_rule));
        if (!rule) {
            flb_errno();
            return -1;
        }

        /* Get the type */
        if (strcasecmp(kv->key, "regex") == 0) {
            rule->type = GREP_REGEX;
        }
        else if (strcasecmp(kv->key, "exclude") == 0) {
            rule->type = GREP_EXCLUDE;
        }
        else {
            /* Other property. Skip */
            flb_free(rule);
            continue;
        }

        if (ctx->logical_op != GREP_LOGICAL_OP_LEGACY && first_rule != GREP_NO_RULE) {
            /* 'AND'/'OR' case */
            if (first_rule != rule->type) {
                flb_plg_error(ctx->ins, "Both 'regex' and 'exclude' are set.");
                delete_rules(ctx);
                flb_free(rule);
                return -1;
            }
        }
        first_rule = rule->type;

        /* As a value we expect a pair of field name and a regular expression */
        split = flb_utils_split(kv->val, ' ', 1);
        if (mk_list_size(split) != 2) {
            flb_plg_error(ctx->ins,
                          "invalid regex, expected field and regular expression");
            delete_rules(ctx);
            flb_free(rule);
            flb_utils_split_free(split);
            return -1;
        }

        /* Get first value (field) */
        sentry = mk_list_entry_first(split, struct flb_split_entry, _head);
        if (*sentry->value == '$') {
            rule->field = flb_sds_create_len(sentry->value, sentry->len);
        }
        else {
            rule->field = flb_sds_create_size(sentry->len + 2);
            tmp = flb_sds_cat(rule->field, "$", 1);
            rule->field = tmp;

            tmp = flb_sds_cat(rule->field, sentry->value, sentry->len);
            rule->field = tmp;
        }

        /* Get remaining content (regular expression) */
        sentry = mk_list_entry_last(split, struct flb_split_entry, _head);
        rule->regex_pattern = flb_strndup(sentry->value, sentry->len);
        if (rule->regex_pattern == NULL) {
            flb_errno();
            delete_rules(ctx);
            flb_free(rule);
            flb_utils_split_free(split);
            return -1;
        }

        /* Release split */
        flb_utils_split_free(split);

        /* Create a record accessor context for this rule */
        rule->ra = flb_ra_create(rule->field, FLB_FALSE);
        if (!rule->ra) {
            flb_plg_error(ctx->ins, "invalid record accessor? '%s'", rule->field);
            delete_rules(ctx);
            flb_free(rule);
            return -1;
        }

        /* Convert string to regex pattern */
        rule->regex = flb_regex_create(rule->regex_pattern);
        if (!rule->regex) {
            flb_plg_error(ctx->ins, "could not compile regex pattern '%s'",
                      rule->regex_pattern);
            delete_rules(ctx);
            flb_free(rule);
            return -1;
        }

        /* Link to parent list */
        mk_list_add(&rule->_head, &ctx->rules);
    }

    return 0;
}

/* Given a msgpack record, do some filter action based on the defined rules */
static inline int grep_filter_data(msgpack_object map, struct grep_ctx *ctx)
{
    ssize_t ret;
    struct mk_list *head;
    struct grep_rule *rule;

    /* For each rule, validate against map fields */
    mk_list_foreach(head, &ctx->rules) {
        rule = mk_list_entry(head, struct grep_rule, _head);

        ret = flb_ra_regex_match(rule->ra, map, rule->regex, NULL);
        if (ret <= 0) { /* no match */
            if (rule->type == GREP_REGEX) {
                return GREP_RET_EXCLUDE;
            }
        }
        else {
            if (rule->type == GREP_EXCLUDE) {
                return GREP_RET_EXCLUDE;
            }
            else {
                return GREP_RET_KEEP;
            }
        }
    }

    return GREP_RET_KEEP;
}

static int cb_grep_init(struct flb_filter_instance *f_ins,
                        struct flb_config *config,
                        void *data)
{
    int ret;
    size_t len;
    const char* val;
    struct grep_ctx *ctx;

    /* Create context */
    ctx = flb_malloc(sizeof(struct grep_ctx));
    if (!ctx) {
        flb_errno();
        return -1;
    }
    if (flb_filter_config_map_set(f_ins, ctx) < 0) {
        flb_errno();
        flb_plg_error(f_ins, "configuration error");
        flb_free(ctx);
        return -1;
    }
    mk_list_init(&ctx->rules);
    ctx->ins = f_ins;

    ctx->logical_op = GREP_LOGICAL_OP_LEGACY;
    val = flb_filter_get_property("logical_op", f_ins);
    if (val != NULL) {
        len = strlen(val);
        if (len == 3 && strncasecmp("AND", val, len) == 0) {
            flb_plg_info(ctx->ins, "AND mode");
            ctx->logical_op = GREP_LOGICAL_OP_AND;
        }
        else if (len == 2 && strncasecmp("OR", val, len) == 0) {
            flb_plg_info(ctx->ins, "OR mode");
            ctx->logical_op = GREP_LOGICAL_OP_OR;
        }
        else if (len == 6 && strncasecmp("legacy", val, len) == 0) {
            flb_plg_info(ctx->ins, "legacy mode");
            ctx->logical_op = GREP_LOGICAL_OP_LEGACY;
        }
    }

    /* Load rules */
    ret = set_rules(ctx, f_ins);
    if (ret == -1) {
        flb_free(ctx);
        return -1;
    }

    /* Set our context */
    flb_filter_set_context(f_ins, ctx);
    return 0;
}

static inline int grep_filter_data_and_or(msgpack_object map, struct grep_ctx *ctx)
{
    ssize_t ra_ret;
    int found = FLB_FALSE;
    struct mk_list *head;
    struct grep_rule *rule;

    /* For each rule, validate against map fields */
    mk_list_foreach(head, &ctx->rules) {
        found = FLB_FALSE;
        rule = mk_list_entry(head, struct grep_rule, _head);

        ra_ret = flb_ra_regex_match(rule->ra, map, rule->regex, NULL);
        if (ra_ret > 0) {
            found = FLB_TRUE;
        }

        if (ctx->logical_op == GREP_LOGICAL_OP_OR && found == FLB_TRUE) {
            /* OR case: One rule is matched. */
            goto grep_filter_data_and_or_end;
        }
        else if (ctx->logical_op == GREP_LOGICAL_OP_AND && found == FLB_FALSE) {
            /* AND case: One rule is not matched */
            goto grep_filter_data_and_or_end;
        }
    }

 grep_filter_data_and_or_end:
    if (rule->type == GREP_REGEX) {
        return found ? GREP_RET_KEEP : GREP_RET_EXCLUDE;
    }

    /* rule is exclude */
    return found ? GREP_RET_EXCLUDE : GREP_RET_KEEP;
}

static int cb_grep_filter(const void *data, size_t bytes,
                          const char *tag, int tag_len,
                          void **out_buf, size_t *out_size,
                          struct flb_filter_instance *f_ins,
                          struct flb_input_instance *i_ins,
                          void *context,
                          struct flb_config *config)
{
    int ret;
    int old_size = 0;
    int new_size = 0;
<<<<<<< HEAD
=======
    struct grep_ctx *ctx = context;
    msgpack_unpacked result;
>>>>>>> 8916b79e
    msgpack_object map;
    size_t record_begining = 0;
    size_t record_end = 0;
    struct flb_log_event_encoder log_encoder;
    struct flb_log_event_decoder log_decoder;
    struct flb_log_event log_event;
    struct grep_ctx *ctx;

    (void) f_ins;
    (void) i_ins;
    (void) config;

    ctx = (struct grep_ctx *) context;

    ret = flb_log_event_decoder_init(&log_decoder, (char *) data, bytes);

    if (ret != FLB_EVENT_DECODER_SUCCESS) {
        flb_plg_error(ctx->ins,
                      "Log event decoder initialization error : %d", ret);

        return FLB_FILTER_NOTOUCH;
    }

    ret = flb_log_event_encoder_init(&log_encoder,
                                     FLB_LOG_EVENT_FORMAT_DEFAULT);

    if (ret != FLB_EVENT_ENCODER_SUCCESS) {
        flb_plg_error(ctx->ins,
                      "Log event encoder initialization error : %d", ret);

        flb_log_event_decoder_destroy(&log_decoder);

        return FLB_FILTER_NOTOUCH;
    }

    while ((ret = flb_log_event_decoder_next(
                    &log_decoder,
                    &log_event)) == FLB_EVENT_DECODER_SUCCESS) {
        record_end = log_decoder.offset;
        old_size++;

        /* get time and map */
        map  = *log_event.body;

<<<<<<< HEAD
        ret = grep_filter_data(map, context);
=======
        if (ctx->logical_op == GREP_LOGICAL_OP_LEGACY) {
            ret = grep_filter_data(map, ctx);
        }
        else {
            ret = grep_filter_data_and_or(map, ctx);
        }
>>>>>>> 8916b79e

        if (ret == GREP_RET_KEEP) {
            ret = flb_log_event_encoder_begin_record(&log_encoder);

            if (ret == FLB_EVENT_ENCODER_SUCCESS) {
                ret = flb_log_event_encoder_set_root_from_raw_msgpack(
                        &log_encoder,
                        &((char *) data)[record_begining],
                        record_end - record_begining);
            }

            if (ret == FLB_EVENT_ENCODER_SUCCESS) {
                ret = flb_log_event_encoder_commit_record(&log_encoder);
            }
            else {
                ret = flb_log_event_encoder_rollback_record(&log_encoder);
            }

            new_size++;
        }
        else if (ret == GREP_RET_EXCLUDE) {
            /* Do nothing */
        }

        record_begining = record_end;
    }

    if (ret == FLB_EVENT_DECODER_ERROR_INSUFFICIENT_DATA &&
        log_decoder.offset == bytes) {
        ret = FLB_EVENT_ENCODER_SUCCESS;
    }

    flb_log_event_decoder_destroy(&log_decoder);

    /* we keep everything ? */
    if (old_size == new_size) {
        flb_log_event_encoder_destroy(&log_encoder);

        /* Destroy the buffer to avoid more overhead */
        return FLB_FILTER_NOTOUCH;
    }

    if (ret == FLB_EVENT_ENCODER_SUCCESS) {
        *out_buf  = log_encoder.output_buffer;
        *out_size = log_encoder.output_length;

        ret = FLB_FILTER_MODIFIED;

        flb_log_event_encoder_claim_internal_buffer_ownership(&log_encoder);
    }
    else {
        flb_plg_error(ctx->ins,
                      "Log event encoder error : %d", ret);

        ret = FLB_FILTER_NOTOUCH;
    }

    flb_log_event_decoder_destroy(&log_decoder);
    flb_log_event_encoder_destroy(&log_encoder);

    return ret;
}

static int cb_grep_exit(void *data, struct flb_config *config)
{
    struct grep_ctx *ctx = data;

    if (!ctx) {
        return 0;
    }

    delete_rules(ctx);
    flb_free(ctx);
    return 0;
}

static struct flb_config_map config_map[] = {
    {
     FLB_CONFIG_MAP_STR, "regex", NULL,
     FLB_CONFIG_MAP_MULT, FLB_FALSE, 0,
     "Keep records in which the content of KEY matches the regular expression."
    },
    {
     FLB_CONFIG_MAP_STR, "exclude", NULL,
     FLB_CONFIG_MAP_MULT, FLB_FALSE, 0,
     "Exclude records in which the content of KEY matches the regular expression."
    },
    {
     FLB_CONFIG_MAP_STR, "logical_op", "legacy",
     0, FLB_FALSE, 0,
     "Specify whether to use logical conjuciton or disjunction. legacy, AND and OR are allowed."
    },
    {0}
};

struct flb_filter_plugin filter_grep_plugin = {
    .name         = "grep",
    .description  = "grep events by specified field values",
    .cb_init      = cb_grep_init,
    .cb_filter    = cb_grep_filter,
    .cb_exit      = cb_grep_exit,
    .config_map   = config_map,
    .flags        = 0
};<|MERGE_RESOLUTION|>--- conflicted
+++ resolved
@@ -294,11 +294,6 @@
     int ret;
     int old_size = 0;
     int new_size = 0;
-<<<<<<< HEAD
-=======
-    struct grep_ctx *ctx = context;
-    msgpack_unpacked result;
->>>>>>> 8916b79e
     msgpack_object map;
     size_t record_begining = 0;
     size_t record_end = 0;
@@ -343,16 +338,12 @@
         /* get time and map */
         map  = *log_event.body;
 
-<<<<<<< HEAD
-        ret = grep_filter_data(map, context);
-=======
         if (ctx->logical_op == GREP_LOGICAL_OP_LEGACY) {
             ret = grep_filter_data(map, ctx);
         }
         else {
             ret = grep_filter_data_and_or(map, ctx);
         }
->>>>>>> 8916b79e
 
         if (ret == GREP_RET_KEEP) {
             ret = flb_log_event_encoder_begin_record(&log_encoder);
